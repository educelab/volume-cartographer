/**@file PLYReader.cpp */

#include "core/io/PLYReader.h"

<<<<<<< HEAD
using namespace volcart;
namespace fs = boost::filesystem;

bool volcart::io::PLYReader(const fs::path& path, const ITKMesh::Pointer& mesh)
{
    // open ply file
    std::ifstream plyFile(path.string());
    if (!plyFile.is_open()) {
        std::cerr << "Open file " << path << " failed." << std::endl;
        return false;
    }

    // parse ply file
    std::string line;

    int elementValue, aNumVertices, aNumFaces;
    std::string elementID;
    std::vector<int> aElements;
    std::vector<std::string> aElementIDs, parsed;

    getline(plyFile, line);
    // Read until we hit the end of the header
    while (line.find("end_header") == std::string::npos) {
        // For each "element" line in the ply header, parse that line to get the
        // name of that
        // element and the number of that element that should be in the file
        if (line.find("element") != std::string::npos) {
            size_t lpos = 0;
            size_t pos = line.find(' ', lpos);

            while (pos != std::string::npos) {
                parsed.push_back(line.substr(lpos, pos - lpos));
                lpos = pos + 1;
                pos = line.find(' ', pos + 1);
            }
=======
#include <boost/algorithm/string/classification.hpp>
#include <boost/algorithm/string/split.hpp>

#include "core/types/Exceptions.h"
>>>>>>> 3d87f229

using Props = std::pair<char, int>;

using namespace volcart;
using namespace volcart::io;

bool PLYReader::read()
{
    if (_inputPath.empty() || !boost::filesystem::exists(_inputPath)) {
        auto msg = "File not provided or does not exist.";
        throw volcart::IOException(msg);
    }

    // Resets values of member variables in case of 2nd reading
    _pointList.clear();
    _faceList.clear();
    _properties.clear();
    _elementsList.clear();
    _outMesh = ITKMesh::New();
    _numOfVertices = 0;
    _numOfFaces = 0;
    _leadingChar = true;
    _pointNorm = false;

    int skippedElementCnt = 0;

    _plyFile.open(_inputPath.string());
    if (!_plyFile.is_open()) {
        auto msg = "Open file " + _inputPath.string() + " failed.";
        throw volcart::IOException(msg);
    }
    _parseHeader();
    for (auto& cur : _elementsList) {
        if (cur == "vertex") {
            _readPoints();
        } else if (cur == "face") {
            _readFaces();
        } else {
            int curSkip = _skippedLine[skippedElementCnt];
            for (int i = 0; i < curSkip; i++) {
                getline(_plyFile, _line);
            }
            skippedElementCnt++;
        }
    }
    _plyFile.close();
    _createMesh();
    return true;
}

void PLYReader::_parseHeader()
{
    int currentLine;
    std::getline(_plyFile, _line);
    while (_line != "end_header") {
        if (_line.find("element") != std::string::npos) {
            std::vector<std::string> splitLine;
            boost::split(
                splitLine, _line, boost::is_any_of(" "),
                boost::token_compress_on);
            _elementsList.push_back(splitLine[1]);
            if (splitLine[1] == "vertex") {
                _numOfVertices = std::stoi(splitLine[2]);
            } else if (splitLine[1] == "face") {
                _numOfFaces = std::stoi(splitLine[2]);
            } else {
                _skippedLine.push_back(std::stoi(splitLine[2]));
            }
            std::getline(_plyFile, _line);
            boost::split(
                splitLine, _line, boost::is_any_of(" "),
                boost::token_compress_on);
            currentLine = 0;
            while (splitLine[0] == "property") {
                if (splitLine[1] == "list") {
                    _leadingChar = _line.find("uchar") != std::string::npos;
                }
                // Not sure how to handle if it's not the vertices or faces
                else {
                    if (splitLine[2] == "nx") {
                        _pointNorm = true;
                    }
                    _properties[splitLine[2]] = currentLine;
                }
                std::getline(_plyFile, _line);
                currentLine++;
                boost::split(
                    splitLine, _line, boost::is_any_of(" "),
                    boost::token_compress_on);
            }
        } else {
            std::getline(_plyFile, _line);
        }
    }
    if (_numOfFaces == 0) {
        std::cerr << "Warning: No face information found" << std::endl;
    }
    std::getline(_plyFile, _line);

}  // ParseHeader

void PLYReader::_readPoints()
{
    for (int i = 0; i < _numOfVertices; i++) {
        volcart::Vertex curPoint;
        std::vector<std::string> curLine;
        boost::split(
            curLine, _line, boost::is_any_of(" "), boost::token_compress_on);
        curPoint.x = std::stod(curLine[_properties["x"]]);
        curPoint.y = std::stod(curLine[_properties["y"]]);
        curPoint.z = std::stod(curLine[_properties["z"]]);
        if (_properties.find("nx") != _properties.end()) {
            curPoint.nx = std::stod(curLine[_properties["nx"]]);
            curPoint.ny = std::stod(curLine[_properties["ny"]]);
            curPoint.nz = std::stod(curLine[_properties["nz"]]);
        }
        if (_properties.find("r") != _properties.end()) {
            curPoint.r = stoi(curLine[_properties["r"]]);
            curPoint.g = stoi(curLine[_properties["g"]]);
            curPoint.b = stoi(curLine[_properties["b"]]);
        }
        _pointList.push_back(curPoint);
        std::getline(_plyFile, _line);
    }
}

<<<<<<< HEAD
    plyFile.close();
    return true;
=======
void PLYReader::_readFaces()
{
    for (int i = 0; i < _numOfFaces; i++) {
        std::vector<std::string> curFace;
        volcart::Cell face;
        boost::split(
            curFace, _line, boost::is_any_of(" "), boost::token_compress_on);
        if (_leadingChar) {
            int points_per_face = std::stoi(curFace[0]);
            if (points_per_face != 3) {
                auto msg = "Error: Not a Triangular Mesh";
                throw volcart::IOException(msg);
            } else {
                face = Cell(
                    std::stoul(curFace[1]), std::stoul(curFace[2]),
                    std::stoul(curFace[3]));
                _faceList.push_back(face);
            }

        } else {
            if (curFace.size() != 3) {
                auto msg = "Error: Not a Triangular Mesh";
                throw volcart::IOException(msg);
            } else {
                face = Cell(
                    std::stoul(curFace[1]), std::stoul(curFace[2]),
                    std::stoul(curFace[3]));
                _faceList.push_back(face);
            }
        }
        std::getline(_plyFile, _line);
    }
}

void PLYReader::_createMesh()
{
    ITKPoint p;
    uint32_t point_cnt = 0;
    for (auto& cur : _pointList) {
        p[0] = cur.x;
        p[1] = cur.y;
        p[2] = cur.z;
        _outMesh->SetPoint(point_cnt, p);
        if (_pointNorm) {
            ITKPixel q;
            q[0] = cur.nx;
            q[1] = cur.ny;
            q[2] = cur.nz;
            _outMesh->SetPointData(point_cnt, q);
        }
        point_cnt++;
    }
    uint32_t face_cnt = 0;
    for (auto& cur : _faceList) {
        ITKCell::CellAutoPointer cellpointer;
        cellpointer.TakeOwnership(new ITKTriangle);

        cellpointer->SetPointId(0, cur.v1);
        cellpointer->SetPointId(1, cur.v2);
        cellpointer->SetPointId(2, cur.v3);
        _outMesh->SetCell(face_cnt, cellpointer);
        face_cnt++;
    }
>>>>>>> 3d87f229
}<|MERGE_RESOLUTION|>--- conflicted
+++ resolved
@@ -2,48 +2,10 @@
 
 #include "core/io/PLYReader.h"
 
-<<<<<<< HEAD
-using namespace volcart;
-namespace fs = boost::filesystem;
-
-bool volcart::io::PLYReader(const fs::path& path, const ITKMesh::Pointer& mesh)
-{
-    // open ply file
-    std::ifstream plyFile(path.string());
-    if (!plyFile.is_open()) {
-        std::cerr << "Open file " << path << " failed." << std::endl;
-        return false;
-    }
-
-    // parse ply file
-    std::string line;
-
-    int elementValue, aNumVertices, aNumFaces;
-    std::string elementID;
-    std::vector<int> aElements;
-    std::vector<std::string> aElementIDs, parsed;
-
-    getline(plyFile, line);
-    // Read until we hit the end of the header
-    while (line.find("end_header") == std::string::npos) {
-        // For each "element" line in the ply header, parse that line to get the
-        // name of that
-        // element and the number of that element that should be in the file
-        if (line.find("element") != std::string::npos) {
-            size_t lpos = 0;
-            size_t pos = line.find(' ', lpos);
-
-            while (pos != std::string::npos) {
-                parsed.push_back(line.substr(lpos, pos - lpos));
-                lpos = pos + 1;
-                pos = line.find(' ', pos + 1);
-            }
-=======
 #include <boost/algorithm/string/classification.hpp>
 #include <boost/algorithm/string/split.hpp>
 
 #include "core/types/Exceptions.h"
->>>>>>> 3d87f229
 
 using Props = std::pair<char, int>;
 
@@ -170,10 +132,6 @@
     }
 }
 
-<<<<<<< HEAD
-    plyFile.close();
-    return true;
-=======
 void PLYReader::_readFaces()
 {
     for (int i = 0; i < _numOfFaces; i++) {
@@ -237,5 +195,4 @@
         _outMesh->SetCell(face_cnt, cellpointer);
         face_cnt++;
     }
->>>>>>> 3d87f229
 }