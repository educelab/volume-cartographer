// VC UV Map
// Object to store UV mappings for points in a mesh.
// Created by Seth Parker on 10/20/15.

// Internally, all mappings are stored relative to the "top-left" of the 2D
// mapping space. get() & set() transform
// values to and from this relative range based on the value of _origin. By
// setting _origin prior to insertion and
// again prior to retrieval, mappings can be inserted relative to one origin but
// retrieved relative to another.
#pragma once

#include <unordered_map>

#include <opencv2/core.hpp>
#include <opencv2/imgproc.hpp>

#include "core/vc_defines.h"

constexpr static int VC_UVMAP_MIN_DEBUG_WIDTH = 500;

namespace volcart
{

class UVMap
{
public:
<<<<<<< HEAD
    UVMap() : _origin{VC_ORIGIN_TOP_LEFT} {}
    explicit UVMap(Origin o) : _origin{o} {}
=======
    UVMap() : _origin(VC_ORIGIN_TOP_LEFT) {}
    UVMap(Origin o) { _origin = o; }
>>>>>>> e0ffd1a2

    size_t size() const { return _map.size(); }
    bool empty() const { return _map.empty(); }

    // Get and set origin
    Origin origin() const { return _origin; }
<<<<<<< HEAD
    void origin(const Origin& o) { _origin = o; }
=======
    void origin(Origin o) { _origin = o; }
>>>>>>> e0ffd1a2

    // Set the uv mapping for point p_id
    void set(size_t p_id, const cv::Vec2d& uv)
    {
        // transform to be relative to top-left
        cv::Vec2d transformed;
        cv::absdiff(uv, _origin, transformed);
        _map[p_id] = transformed;
    }

    // Get the uv mapping for point p_id
    cv::Vec2d get(size_t p_id)
    {
        auto it = _map.find(p_id);
        if (it != _map.end()) {
            // transform to be relative to _origin
            cv::Vec2d transformed;
            cv::absdiff(it->second, _origin, transformed);
            return transformed;
        } else {
            return VC_UVMAP_NULL_MAPPING;
<<<<<<< HEAD
        }
=======
>>>>>>> e0ffd1a2
    }

    // Ratio information
    Ratio ratio() const { return _ratio; }
    void ratio(double a) { _ratio.aspect = a; }
    void ratio(double w, double h)
    {
        _ratio.width = w;
        _ratio.height = h;
        _ratio.aspect = w / h;
    }

    // Plot the UV points on a cv::Mat img
    cv::Mat drawUVMap() const
    {
        auto w = static_cast<int>(std::ceil(_ratio.width));
        if (w < VC_UVMAP_MIN_DEBUG_WIDTH) {
            std::cerr
                << "volcart::UVMap:: Width less than minimum. Scaling image."
                << std::endl;
            w = VC_UVMAP_MIN_DEBUG_WIDTH;
        }
        auto h = static_cast<int>(std::ceil(w / _ratio.aspect));
        cv::Mat r = cv::Mat::zeros(h, w, CV_8UC1);

        for (auto it : _map) {
            cv::Point2d p(it.second[0] * w, it.second[1] * h);
            cv::circle(r, p, 2, 255, -1);
        }

        return r;
    }

private:
    std::unordered_map<size_t, cv::Vec2d> _map;  // holds the mapping
    cv::Vec2d _origin;  // origin inserted and retrieved points are relative to
    Ratio _ratio;
};
<<<<<<< HEAD
}  // namespace volcart
=======
}  // volcart
>>>>>>> e0ffd1a2
<|MERGE_RESOLUTION|>--- conflicted
+++ resolved
@@ -25,24 +25,15 @@
 class UVMap
 {
 public:
-<<<<<<< HEAD
     UVMap() : _origin{VC_ORIGIN_TOP_LEFT} {}
     explicit UVMap(Origin o) : _origin{o} {}
-=======
-    UVMap() : _origin(VC_ORIGIN_TOP_LEFT) {}
-    UVMap(Origin o) { _origin = o; }
->>>>>>> e0ffd1a2
 
     size_t size() const { return _map.size(); }
     bool empty() const { return _map.empty(); }
 
     // Get and set origin
     Origin origin() const { return _origin; }
-<<<<<<< HEAD
     void origin(const Origin& o) { _origin = o; }
-=======
-    void origin(Origin o) { _origin = o; }
->>>>>>> e0ffd1a2
 
     // Set the uv mapping for point p_id
     void set(size_t p_id, const cv::Vec2d& uv)
@@ -64,10 +55,7 @@
             return transformed;
         } else {
             return VC_UVMAP_NULL_MAPPING;
-<<<<<<< HEAD
         }
-=======
->>>>>>> e0ffd1a2
     }
 
     // Ratio information
@@ -106,8 +94,4 @@
     cv::Vec2d _origin;  // origin inserted and retrieved points are relative to
     Ratio _ratio;
 };
-<<<<<<< HEAD
-}  // namespace volcart
-=======
-}  // volcart
->>>>>>> e0ffd1a2
+}