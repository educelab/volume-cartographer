#pragma once

#include <array>
#include <string>

#include <boost/filesystem.hpp>
<<<<<<< HEAD
#include <opencv2/core/core.hpp>
=======
#include <opencv2/core.hpp>
>>>>>>> 25e6e3d0

#include "core/types/LRUCache.h"
#include "core/types/Slice.h"
#include "core/types/Tensor3D.h"

using Voxel = cv::Vec3d;
using EigenValue = double;
using EigenVector = cv::Vec3d;
using EigenPairs = std::array<std::pair<EigenValue, EigenVector>, 3>;
using StructureTensor = cv::Matx33d;

namespace volcart
{
const static StructureTensor ZeroStructureTensor =
    StructureTensor(0, 0, 0, 0, 0, 0, 0, 0, 0);

class Volume
{
public:
    enum class GradientAxis { X, Y };

    Volume() = default;

    Volume(
        boost::filesystem::path slicePath,
        int32_t nslices,
        int32_t sliceWidth,
        int32_t sliceHeight)
        : slicePath_(std::move(slicePath))
        , numSlices_(nslices)
        , sliceWidth_(sliceWidth)
        , sliceHeight_(sliceHeight)
    {
        numSliceCharacters_ = std::to_string(nslices).size();
    }

    void setNumberOfSlices(size_t numSlices)
    {
        numSlices_ = numSlices;
        numSliceCharacters_ = std::to_string(numSlices_).size();
    }

    // Returning const ref doesn't actually forbid modifying cv::Mat data by the
    // compiler, but it should serve as a warning to the programmer that you
    // shouldn't monkey around with it.
    const cv::Mat& getSliceData(int32_t index) const;

    int32_t sliceWidth() const { return sliceWidth_; }

    int32_t sliceHeight() const { return sliceHeight_; }

    int32_t numSlices() const { return numSlices_; }

    bool isInBounds(const Voxel& v) const
    {
        return v(0) >= 0 && v(0) < sliceWidth_ && v(1) >= 0 &&
               v(1) < sliceHeight_ && v(2) >= 0 && v(2) < numSlices_;
    }

    // Instead, supply this function that will return a copy of the data
    cv::Mat getSliceDataCopy(int32_t index) const;

    bool setSliceData(int32_t index, const cv::Mat& slice);

    boost::filesystem::path getSlicePath(int32_t index) const;

    boost::filesystem::path getNormalPathAtIndex(int32_t index) const;

    uint16_t interpolateAt(const Voxel& point) const;

    uint16_t interpolatedIntensityAt(const Voxel& nonGridPoint) const
    {
        return interpolateAt(nonGridPoint);
    }

    uint16_t interpolatedIntensityAt(double x, double y, double z) const
    {
        // clang-format off
        if (x < 0 || x >= sliceWidth_ ||
            y < 0 || y >= sliceHeight_ ||
            z < 0 || z >= numSlices_) {
            return 0;
        }
        // clang-format on
        return interpolateAt({x, y, z});
    }

    uint16_t intensityAt(const cv::Vec3d& v) const
    {
        return intensityAt(int32_t(v(0)), int32_t(v(1)), int32_t(v(2)));
    }

    uint16_t intensityAt(int32_t x, int32_t y, int32_t z) const
    {
        // clang-format off
        if (x < 0 || x >= sliceWidth_ ||
            y < 0 || y >= sliceHeight_ ||
            z < 0 || z >= numSlices_) {
            return 0;
        }
        // clang-format on
        return getSliceData(z).at<uint16_t>(y, x);
    }

    // Number of elements allowed in the cache
    void setCacheCapacity(size_t newCacheCapacity)
    {
        cache_.setCapacity(newCacheCapacity);
    }
    size_t getCacheCapacity() const { return cache_.capacity(); };

    void setCacheMemoryInBytes(size_t nbytes)
    {
        setCacheCapacity(nbytes / (sliceWidth_ * sliceHeight_));
    }

    // Number of elements in the cache
    size_t getCacheSize() const { return cache_.size(); };

    Slice reslice(
        const Voxel& center,
        const cv::Vec3d& xvec,
        const cv::Vec3d& yvec,
        int32_t width = 64,
        int32_t height = 64) const;

    StructureTensor structureTensorAt(
        int32_t vx,
        int32_t vy,
        int32_t vz,
        int32_t voxelRadius = 1,
        int32_t gradientKernelSize = 3) const;

    StructureTensor structureTensorAt(
        const cv::Vec3i index,
        int32_t voxelRadius = 1,
        int32_t gradientKernelSize = 3) const
    {
        return structureTensorAt(
            index(0), index(1), index(2), voxelRadius, gradientKernelSize);
    }

    StructureTensor interpolatedStructureTensorAt(
        double vx,
        double vy,
        double vz,
        int32_t voxelRadius = 1,
        int32_t gradientKernelSize = 3) const;

    StructureTensor interpolatedStructureTensorAt(
        const cv::Vec3d index,
        int32_t voxelRadius = 1,
        int32_t gradientKernelSize = 3) const
    {
        return interpolatedStructureTensorAt(
            index(0), index(1), index(2), voxelRadius, gradientKernelSize);
    }

    EigenPairs eigenPairsAt(
        int32_t x,
        int32_t y,
        int32_t z,
        int32_t voxelRadius = 1,
        int32_t gradientKernelSize = 3) const;

    EigenPairs eigenPairsAt(
        const cv::Vec3i index,
        int32_t voxelRadius = 1,
        int32_t gradientKernelSize = 3) const
    {
        return eigenPairsAt(
            index(0), index(1), index(2), voxelRadius, gradientKernelSize);
    }

    EigenPairs interpolatedEigenPairsAt(
        double x,
        double y,
        double z,
        int32_t voxelRadius = 1,
        int32_t gradientKernelSize = 3) const;

    EigenPairs interpolatedEigenPairsAt(
        const cv::Vec3d index,
        int32_t voxelRadius = 1,
        int32_t gradientKernelSize = 3) const
    {
        return interpolatedEigenPairsAt(
            index(0), index(1), index(2), voxelRadius, gradientKernelSize);
    }

    template <typename DType>
    Tensor3D<DType> getVoxelNeighbors(
        const cv::Vec3i center, int32_t rx, int32_t ry, int32_t rz) const
    {
        // Safety checks
        assert(
            center(0) >= 0 && center(0) < sliceWidth_ && center(1) >= 0 &&
            center(1) < sliceHeight_ && center(2) >= 0 &&
            center(2) < numSlices_ && "center must be inside volume");

        Tensor3D<DType> v(2 * rx + 1, 2 * ry + 1, 2 * rz + 1);
        for (int32_t k = center(2) - rz, c = 0; k <= center(2) + rz; ++k, ++c) {
            // If k index is out of bounds, then keep it at zeros and go on
            if (k < 0 || k >= numSlices_) {
                continue;
            }
            for (int32_t j = center(1) - ry, b = 0; j <= center(1) + ry;
                 ++j, ++b) {
                for (int32_t i = center(0) - rx, a = 0; i <= center(0) + rx;
                     ++i, ++a) {
                    if (i >= 0 && j >= 0 && i < sliceWidth_ &&
                        j < sliceHeight_) {
                        v(a, b, c) = DType(intensityAt(i, j, k));
                    }
                }
            }
        }

        return v;
    }

    template <typename DType>
    Tensor3D<DType> getVoxelNeighborsCubic(
        const cv::Vec3i center, int32_t radius) const
    {
        return getVoxelNeighbors<DType>(center, radius, radius, radius);
    }

    template <typename DType>
    Tensor3D<DType> getVoxelNeighborsInterpolated(
        const cv::Vec3d center, int32_t rx, int32_t ry, int32_t rz) const
    {
        // Safety checks
        assert(
            center(0) >= 0 && center(0) < sliceWidth_ && center(1) >= 0 &&
            center(1) < sliceHeight_ && center(2) >= 0 &&
            center(2) < numSlices_ && "center must be inside volume");

        Tensor3D<DType> v(2 * rx + 1, 2 * ry + 1, 2 * rz + 1);
<<<<<<< HEAD
        double k = center.z - rz;
        for (int c = 0; c < 2 * rz + 1; ++c, k += 1.0) {
            if (k < 0.0f || k > static_cast<double>(numSlices_)) {
                continue;
            }

            double j = center.y - ry;
            for (int b = 0; b < 2 * ry + 1; ++b, j += 1.0) {
                if (j < 0.0 || j > static_cast<double>(sliceHeight_)) {
                    continue;
                }

                double i = center.x - rx;
                for (int a = 0; a < 2 * rx + 1; ++a, i += 1.0) {
                    if (i < 0.0 || i > static_cast<double>(sliceWidth_)) {
                        continue;
=======
        double i, j, k;
        int32_t a, b, c;
        for (k = center(2) - rz, c = 0; k <= center(2) + rz; k += 1.0f, ++c) {
            // If k index is out of bounds, then keep it at zeros and go on
            if (k < 0 || k >= numSlices_) {
                continue;
            }
            for (j = center(1) - ry, b = 0; j <= center(1) + ry;
                 j += 1.0f, ++b) {
                for (i = center(0) - rx, a = 0; i <= center(0) + rx;
                     i += 1.0f, ++a) {
                    if (i >= 0 && j >= 0 && i < sliceWidth_ &&
                        j < sliceHeight_) {
                        v(a, b, c) = DType(interpolatedIntensityAt(i, j, k));
>>>>>>> 25e6e3d0
                    }
                    v(a, b, c) = DType(interpolatedIntensityAt(i, j, k));
                }
            }
        }

        return v;
    }

    template <typename DType>
    Tensor3D<DType> getVoxelNeighborsCubicInterpolated(
        const cv::Vec3d center, int32_t radius) const
    {
        return getVoxelNeighborsInterpolated<DType>(
            center, radius, radius, radius);
    }

private:
    boost::filesystem::path slicePath_;
    int32_t numSlices_;
    int32_t sliceWidth_;
    int32_t sliceHeight_;
    int32_t numSliceCharacters_;
    mutable volcart::LRUCache<int32_t, cv::Mat> cache_;

    Tensor3D<cv::Vec3d> volumeGradient(
        const Tensor3D<double>& v, int32_t gradientKernelSize) const;

    cv::Mat_<double> gradient(
        const cv::Mat_<double>& input, GradientAxis axis, int32_t ksize) const;
};
}<|MERGE_RESOLUTION|>--- conflicted
+++ resolved
@@ -4,11 +4,7 @@
 #include <string>
 
 #include <boost/filesystem.hpp>
-<<<<<<< HEAD
-#include <opencv2/core/core.hpp>
-=======
 #include <opencv2/core.hpp>
->>>>>>> 25e6e3d0
 
 #include "core/types/LRUCache.h"
 #include "core/types/Slice.h"
@@ -143,7 +139,7 @@
         int32_t gradientKernelSize = 3) const;
 
     StructureTensor structureTensorAt(
-        const cv::Vec3i index,
+        const cv::Vec3i& index,
         int32_t voxelRadius = 1,
         int32_t gradientKernelSize = 3) const
     {
@@ -159,7 +155,7 @@
         int32_t gradientKernelSize = 3) const;
 
     StructureTensor interpolatedStructureTensorAt(
-        const cv::Vec3d index,
+        const cv::Vec3d& index,
         int32_t voxelRadius = 1,
         int32_t gradientKernelSize = 3) const
     {
@@ -175,7 +171,7 @@
         int32_t gradientKernelSize = 3) const;
 
     EigenPairs eigenPairsAt(
-        const cv::Vec3i index,
+        const cv::Vec3i& index,
         int32_t voxelRadius = 1,
         int32_t gradientKernelSize = 3) const
     {
@@ -191,7 +187,7 @@
         int32_t gradientKernelSize = 3) const;
 
     EigenPairs interpolatedEigenPairsAt(
-        const cv::Vec3d index,
+        const cv::Vec3d& index,
         int32_t voxelRadius = 1,
         int32_t gradientKernelSize = 3) const
     {
@@ -201,7 +197,7 @@
 
     template <typename DType>
     Tensor3D<DType> getVoxelNeighbors(
-        const cv::Vec3i center, int32_t rx, int32_t ry, int32_t rz) const
+        const cv::Vec3i& center, int32_t rx, int32_t ry, int32_t rz) const
     {
         // Safety checks
         assert(
@@ -239,7 +235,7 @@
 
     template <typename DType>
     Tensor3D<DType> getVoxelNeighborsInterpolated(
-        const cv::Vec3d center, int32_t rx, int32_t ry, int32_t rz) const
+        const cv::Vec3d& center, int32_t rx, int32_t ry, int32_t rz) const
     {
         // Safety checks
         assert(
@@ -248,39 +244,22 @@
             center(2) < numSlices_ && "center must be inside volume");
 
         Tensor3D<DType> v(2 * rx + 1, 2 * ry + 1, 2 * rz + 1);
-<<<<<<< HEAD
-        double k = center.z - rz;
+        double k = center(2) - rz;
         for (int c = 0; c < 2 * rz + 1; ++c, k += 1.0) {
             if (k < 0.0f || k > static_cast<double>(numSlices_)) {
                 continue;
             }
 
-            double j = center.y - ry;
+            double j = center(1) - ry;
             for (int b = 0; b < 2 * ry + 1; ++b, j += 1.0) {
                 if (j < 0.0 || j > static_cast<double>(sliceHeight_)) {
                     continue;
                 }
 
-                double i = center.x - rx;
+                double i = center(0) - rx;
                 for (int a = 0; a < 2 * rx + 1; ++a, i += 1.0) {
                     if (i < 0.0 || i > static_cast<double>(sliceWidth_)) {
                         continue;
-=======
-        double i, j, k;
-        int32_t a, b, c;
-        for (k = center(2) - rz, c = 0; k <= center(2) + rz; k += 1.0f, ++c) {
-            // If k index is out of bounds, then keep it at zeros and go on
-            if (k < 0 || k >= numSlices_) {
-                continue;
-            }
-            for (j = center(1) - ry, b = 0; j <= center(1) + ry;
-                 j += 1.0f, ++b) {
-                for (i = center(0) - rx, a = 0; i <= center(0) + rx;
-                     i += 1.0f, ++a) {
-                    if (i >= 0 && j >= 0 && i < sliceWidth_ &&
-                        j < sliceHeight_) {
-                        v(a, b, c) = DType(interpolatedIntensityAt(i, j, k));
->>>>>>> 25e6e3d0
                     }
                     v(a, b, c) = DType(interpolatedIntensityAt(i, j, k));
                 }
