--- conflicted
+++ resolved
@@ -370,17 +370,10 @@
     explicit VolPkgBackend(QObject* parent = nullptr) : QObject(parent) {}
 
 signals:
-<<<<<<< HEAD
     void segmentationStarted(std::size_t);
-    void segmentationFinished(Segmenter::PointSet ps);
-    void segmentationFailed(std::string);
-    void progressUpdated(std::size_t);
-=======
-    void segmentationStarted(size_t);
     void segmentationFinished(Segmenter::Pointer, Segmenter::PointSet ps);
     void segmentationFailed(Segmenter::Pointer, std::string);
-    void progressUpdated(size_t);
->>>>>>> 6dbd9be3
+    void progressUpdated(std::size_t);
 
 public slots:
     void startSegmentation(Segmenter::Pointer segmenter)
