--- conflicted
+++ resolved
@@ -1,194 +1,191 @@
-// CWindow.h
-// Chao Du 2014 Dec
-#ifndef _CWINDOW_H_
-#define _CWINDOW_H_
-
-#include "VCNewGuiHeader.h"
-
-#include <QtWidgets>
-#include <QRect>
-<<<<<<< HEAD
-#include <QCloseEvent>
-=======
->>>>>>> 78ab5cf3
-#include "mathUtils.h"
-#include "CBSpline.h"
-#include "CXCurve.h"
-#include "QMessageBox"
-
-#include "ui_VCMain.h"
-
-#include <opencv2/opencv.hpp>
-
-#ifndef Q_MOC_RUN
-#include <pcl/common/common.h>
-#include <pcl/point_types.h>
-
-#include "structureTensorParticleSim/structureTensorParticleSim.h"
-#endif
-
-class VolumePkg;
-
-namespace ChaoVis {
-
-class CVolumeViewerWithCurve;
-
-class CWindow : public QMainWindow {
-
-    Q_OBJECT
-
-public:
-    enum EWindowState { WindowStateSegment,     // under segmentation state
-                        WindowStateRefine,      // under mesh refinemen state
-                        WindowStateDrawPath,    // draw new path
-                        WindowStateSegmentation,// segmentation mode
-                        WindowStateIdle };      // idle
-
-    typedef struct SSegParams_tag {
-        double fGravityScale;
-        int fThreshold;
-        int fEndOffset;
-    } SSegParams;
-
-public:
-    CWindow( void );
-    CWindow(QRect windowSize);
-    ~CWindow( void );
-
-protected:
-    void mousePressEvent( QMouseEvent *nEvent );
-    void keyPressEvent( QKeyEvent *event );
-
-private:
-    void CreateWidgets( void );
-    void CreateMenus( void );
-    void CreateActions( void );
-
-    void closeEvent(QCloseEvent *closing);
-
-    void setWidgetsEnabled( bool state );
-
-    bool InitializeVolumePkg( const std::string &nVpkgPath );
-
-    void UpdateView( void );
-
-    void SplitCloud( void );
-    void DoSegmentation( void );
-    void CleanupSegmentation ( void );
-    bool SetUpSegParams( void );
-
-    void SetUpCurves( void );
-    void SetCurrentCurve( int nCurrentSliceIndex );
-
-    void OpenSlice( void );
-
-    void InitPathList( void );
-
-    void SetPathPointCloud( void );
-
-    void OpenVolume( void );
-
-    void ResetPointCloud( void );
-
-private slots:
-    void Open( void );
-    void Close( void );
-    void About( void );
-    void SavePointCloud( void );
-
-    void OnNewPathClicked( void );
-    void OnPathItemClicked( QListWidgetItem* nItem );
-
-    void TogglePenTool( void );
-    void ToggleSegmentationTool( void );
-
-    void OnEdtGravityValChange();
-    void OnEdtSampleDistValChange( QString nText );
-    void OnEdtStartingSliceValChange( QString nText );
-    void OnEdtEndingSliceValChange( QString nText );
-
-    void OnBtnStartSegClicked( void );
-
-    void OnEdtImpactRange( int nImpactRange);
-
-    void OnLoadAnySlice( int nSliceIndex );
-    void OnLoadNextSlice( void );
-    void OnLoadPrevSlice( void );
-
-    void OnPathChanged( void );
-
-private:
-	// data model
-    EWindowState fWindowState;
-
-    VolumePkg   *fVpkg;
-    QString     fVpkgPath;
-    std::string fVpkgName;
-
-    std::string fSegmentationId;
-
-    int         fMinSegIndex;
-    int         fMaxSegIndex;
-    int         fPathOnSliceIndex; // effectively equivalent to the starting slice index
-
-    // for drawing mode
-    CBSpline    fSplineCurve; // the curve at current slice
-    // for editing mode
-    CXCurve     fIntersectionCurve;
-    std::vector< CXCurve > fIntersections; // curves of all the slices
-//    std::vector< CXCurve > fCurvesLower; // neighboring curves, { -1, -2, ... }
-//    std::vector< CXCurve > fCurvesUpper; // neighboring curves, { +1, +2, ... }
-
-    SSegParams  fSegParams;
-
-    // REVISIT - how is the point cloud manipulated?
-    //           we have this global point cloud, initialized by the starting path, then expanded by segmentation
-    //           once we choose editing at a certain slice, we modify the vertices (however, keep the # of vertices unchanged)
-    //           and then let the user start segmentation again from this slice. We allow the user to select how many sliced
-    //           he want to iterate through, however the newly generated point cloud will overwrite these and the rest data
-    //           in the previous point cloud.
-    //           Terminologies:
-    //           For our current particle simulation method, we can represent the point cloud with width (# of particles in one slice) and
-    //           height (# of iterations). So we can start segmentation from any slice given these two parameters. We call
-    //           the point cloud before current slice (3 ~ fPathOnSliceIndex-1) the "upper part", and the newly generated
-    //           point cloud from segmentation routine the "lower part". The upper part is from the original point cloud (if there was one)
-    //           and the final point cloud is the concatenation of the two parts.
-    //           We call the point cloud loaded from disk the "immutable cloud". We only save to disk after the concatenation.
-    //           Previously we use a txt file to store vertices of the path where the particle simulation starts. Now they are
-    //           stored in "path cloud".
-    // REVISIT - maybe redundant
-    pcl::PointCloud< pcl::PointXYZRGB > fMasterCloud;  // master cloud, the one and only point cloud
-                                                       // can be loaded from disk, or generated from new path
-                                                       // or concatenation of upper part and lower part in editing mode
-    pcl::PointCloud< pcl::PointXYZRGB > fUpperPart;
-    pcl::PointCloud< pcl::PointXYZRGB > fLowerPart;
-
-    // window components
-    QMenu		*fFileMenu;
-    QMenu       *fHelpMenu;
-
-    QAction		*fOpenVolAct;
-    QAction     *fSavePointCloudAct;
-    QAction		*fExitAct;
-    QAction     *fAboutAct;
-
-    CVolumeViewerWithCurve
-                *fVolumeViewerWidget;
-    QListWidget *fPathListWidget;
-    QPushButton *fPenTool; // REVISIT - change me to QToolButton
-    QPushButton *fSegTool;
-
-    QLineEdit   *fEdtGravity;
-    QLineEdit   *fEdtSampleDist;
-    QLineEdit   *fEdtStartIndex;
-    QLineEdit   *fEdtEndIndex;
-
-    QSlider     *fEdtImpactRange;
-
-    Ui::VCMainWindow    ui;
-
-}; // class CWindow
-
-} // namespace ChaoVis
-
-#endif // _CWINDOW_H_
+// CWindow.h
+// Chao Du 2014 Dec
+#ifndef _CWINDOW_H_
+#define _CWINDOW_H_
+
+#include "VCNewGuiHeader.h"
+
+#include <QtWidgets>
+#include <QRect>
+#include <QCloseEvent>
+#include "mathUtils.h"
+#include "CBSpline.h"
+#include "CXCurve.h"
+#include "QMessageBox"
+
+#include "ui_VCMain.h"
+
+#include <opencv2/opencv.hpp>
+
+#ifndef Q_MOC_RUN
+#include <pcl/common/common.h>
+#include <pcl/point_types.h>
+
+#include "structureTensorParticleSim/structureTensorParticleSim.h"
+#endif
+
+class VolumePkg;
+
+namespace ChaoVis {
+
+class CVolumeViewerWithCurve;
+
+class CWindow : public QMainWindow {
+
+    Q_OBJECT
+
+public:
+    enum EWindowState { WindowStateSegment,     // under segmentation state
+                        WindowStateRefine,      // under mesh refinemen state
+                        WindowStateDrawPath,    // draw new path
+                        WindowStateSegmentation,// segmentation mode
+                        WindowStateIdle };      // idle
+
+    typedef struct SSegParams_tag {
+        double fGravityScale;
+        int fThreshold;
+        int fEndOffset;
+    } SSegParams;
+
+public:
+    CWindow( void );
+    CWindow(QRect windowSize);
+    ~CWindow( void );
+
+protected:
+    void mousePressEvent( QMouseEvent *nEvent );
+    void keyPressEvent( QKeyEvent *event );
+
+private:
+    void CreateWidgets( void );
+    void CreateMenus( void );
+    void CreateActions( void );
+
+    void closeEvent(QCloseEvent *closing);
+
+    void setWidgetsEnabled( bool state );
+
+    bool InitializeVolumePkg( const std::string &nVpkgPath );
+
+    void UpdateView( void );
+
+    void SplitCloud( void );
+    void DoSegmentation( void );
+    void CleanupSegmentation ( void );
+    bool SetUpSegParams( void );
+
+    void SetUpCurves( void );
+    void SetCurrentCurve( int nCurrentSliceIndex );
+
+    void OpenSlice( void );
+
+    void InitPathList( void );
+
+    void SetPathPointCloud( void );
+
+    void OpenVolume( void );
+
+    void ResetPointCloud( void );
+
+private slots:
+    void Open( void );
+    void Close( void );
+    void About( void );
+    void SavePointCloud( void );
+
+    void OnNewPathClicked( void );
+    void OnPathItemClicked( QListWidgetItem* nItem );
+
+    void TogglePenTool( void );
+    void ToggleSegmentationTool( void );
+
+    void OnEdtGravityValChange();
+    void OnEdtSampleDistValChange( QString nText );
+    void OnEdtStartingSliceValChange( QString nText );
+    void OnEdtEndingSliceValChange( QString nText );
+
+    void OnBtnStartSegClicked( void );
+
+    void OnEdtImpactRange( int nImpactRange);
+
+    void OnLoadAnySlice( int nSliceIndex );
+    void OnLoadNextSlice( void );
+    void OnLoadPrevSlice( void );
+
+    void OnPathChanged( void );
+
+private:
+	// data model
+    EWindowState fWindowState;
+
+    VolumePkg   *fVpkg;
+    QString     fVpkgPath;
+    std::string fVpkgName;
+
+    std::string fSegmentationId;
+
+    int         fMinSegIndex;
+    int         fMaxSegIndex;
+    int         fPathOnSliceIndex; // effectively equivalent to the starting slice index
+
+    // for drawing mode
+    CBSpline    fSplineCurve; // the curve at current slice
+    // for editing mode
+    CXCurve     fIntersectionCurve;
+    std::vector< CXCurve > fIntersections; // curves of all the slices
+//    std::vector< CXCurve > fCurvesLower; // neighboring curves, { -1, -2, ... }
+//    std::vector< CXCurve > fCurvesUpper; // neighboring curves, { +1, +2, ... }
+
+    SSegParams  fSegParams;
+
+    // REVISIT - how is the point cloud manipulated?
+    //           we have this global point cloud, initialized by the starting path, then expanded by segmentation
+    //           once we choose editing at a certain slice, we modify the vertices (however, keep the # of vertices unchanged)
+    //           and then let the user start segmentation again from this slice. We allow the user to select how many sliced
+    //           he want to iterate through, however the newly generated point cloud will overwrite these and the rest data
+    //           in the previous point cloud.
+    //           Terminologies:
+    //           For our current particle simulation method, we can represent the point cloud with width (# of particles in one slice) and
+    //           height (# of iterations). So we can start segmentation from any slice given these two parameters. We call
+    //           the point cloud before current slice (3 ~ fPathOnSliceIndex-1) the "upper part", and the newly generated
+    //           point cloud from segmentation routine the "lower part". The upper part is from the original point cloud (if there was one)
+    //           and the final point cloud is the concatenation of the two parts.
+    //           We call the point cloud loaded from disk the "immutable cloud". We only save to disk after the concatenation.
+    //           Previously we use a txt file to store vertices of the path where the particle simulation starts. Now they are
+    //           stored in "path cloud".
+    // REVISIT - maybe redundant
+    pcl::PointCloud< pcl::PointXYZRGB > fMasterCloud;  // master cloud, the one and only point cloud
+                                                       // can be loaded from disk, or generated from new path
+                                                       // or concatenation of upper part and lower part in editing mode
+    pcl::PointCloud< pcl::PointXYZRGB > fUpperPart;
+    pcl::PointCloud< pcl::PointXYZRGB > fLowerPart;
+
+    // window components
+    QMenu		*fFileMenu;
+    QMenu       *fHelpMenu;
+
+    QAction		*fOpenVolAct;
+    QAction     *fSavePointCloudAct;
+    QAction		*fExitAct;
+    QAction     *fAboutAct;
+
+    CVolumeViewerWithCurve
+                *fVolumeViewerWidget;
+    QListWidget *fPathListWidget;
+    QPushButton *fPenTool; // REVISIT - change me to QToolButton
+    QPushButton *fSegTool;
+
+    QLineEdit   *fEdtGravity;
+    QLineEdit   *fEdtSampleDist;
+    QLineEdit   *fEdtStartIndex;
+    QLineEdit   *fEdtEndIndex;
+
+    QSlider     *fEdtImpactRange;
+
+    Ui::VCMainWindow    ui;
+
+}; // class CWindow
+
+} // namespace ChaoVis
+
+#endif // _CWINDOW_H_