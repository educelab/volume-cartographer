--- conflicted
+++ resolved
@@ -9,20 +9,12 @@
 {
 }
 
-<<<<<<< HEAD
 cv::Vec3d Slice::sliceToVoxelCoord(const cv::Point sliceCoords) const
-=======
-cv::Vec3d Slice::sliceCoordToVoxelCoord(const cv::Point sliceCoords) const
->>>>>>> 9e7b7865
 {
     return origin_ + (sliceCoords.x * xvec_ + sliceCoords.y * yvec_);
 }
 
-<<<<<<< HEAD
 cv::Mat Slice::draw() const
-=======
-void Slice::draw() const
->>>>>>> 9e7b7865
 {
     auto debug = sliceData_.clone();
     debug /= 255.0;
@@ -31,12 +23,6 @@
     cv::Point imcenter(debug.cols / 2, debug.rows / 2);
 
     // Draw circle at pixel representing center
-<<<<<<< HEAD
-    circle(debug, imcenter, 0, BGR_MAGENTA, -1);
+    cv::circle(debug, imcenter, 0, BGR_MAGENTA, -1);
     return debug;
-=======
-    cv::circle(debug, imcenter, 0, BGR_MAGENTA, -1);
-    cv::namedWindow("Slice", cv::WINDOW_NORMAL);
-    imshow("Slice", debug);
->>>>>>> 9e7b7865
 }