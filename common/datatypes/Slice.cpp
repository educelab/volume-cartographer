#include "opencv2/highgui/highgui.hpp"
#include "opencv2/imgproc/imgproc.hpp"
#include "Slice.h"

#define BGR_MAGENTA cv::Scalar(0xFF, 0, 0xFF)

Slice::Slice(cv::Mat data, cv::Vec3d origin, cv::Vec3d xvec, cv::Vec3d yvec)
    : sliceData_(data), origin_(origin), xvec_(xvec), yvec_(yvec)
{
}

<<<<<<< HEAD
cv::Vec3d Slice::sliceToVoxelCoord(const cv::Point sliceCoords) const
{
    return origin_ + (sliceCoords.x * xvec_ + sliceCoords.y * yvec_);
}

=======
>>>>>>> 68abc0a2
cv::Mat Slice::draw() const
{
    auto debug = sliceData_.clone();

    // DEBUG
    debug.convertTo(debug, CV_8UC1, 1.0 / 255.0);
    cv::equalizeHist(debug, debug);

    debug.convertTo(debug, CV_8UC3);
    cv::cvtColor(debug, debug, CV_GRAY2BGR);
    cv::Point imcenter(debug.cols / 2, debug.rows / 2);

    // Draw circle at pixel representing center
    cv::circle(debug, imcenter, 0, BGR_MAGENTA, -1);
    return debug;
}<|MERGE_RESOLUTION|>--- conflicted
+++ resolved
@@ -9,14 +9,6 @@
 {
 }
 
-<<<<<<< HEAD
-cv::Vec3d Slice::sliceToVoxelCoord(const cv::Point sliceCoords) const
-{
-    return origin_ + (sliceCoords.x * xvec_ + sliceCoords.y * yvec_);
-}
-
-=======
->>>>>>> 68abc0a2
 cv::Mat Slice::draw() const
 {
     auto debug = sliceData_.clone();
